#! /usr/bin/env python

########################################################################
#                                                                      #
# This script was written by Thomas Heavey in 2018.                    #
#        theavey@bu.edu     thomasjheavey@gmail.com                    #
#                                                                      #
# Copyright 2017, 2018 Thomas J. Heavey IV                             #
#                                                                      #
# Licensed under the Apache License, Version 2.0 (the "License");      #
# you may not use this file except in compliance with the License.     #
# You may obtain a copy of the License at                              #
#                                                                      #
#    http://www.apache.org/licenses/LICENSE-2.0                        #
#                                                                      #
# Unless required by applicable law or agreed to in writing, software  #
# distributed under the License is distributed on an "AS IS" BASIS,    #
# WITHOUT WARRANTIES OR CONDITIONS OF ANY KIND, either express or      #
# implied.                                                             #
# See the License for the specific language governing permissions and  #
# limitations under the License.                                       #
#                                                                      #
########################################################################

from __future__ import absolute_import, division, print_function
from six.moves import range

import os.path
from warnings import warn

import MDAnalysis as MDa
import matplotlib as mpl
import matplotlib.pyplot as plt
# import mdtraj as md  # Think I'm going with MDAnalysis instead
import numpy as np
import pandas as pd
from typing import Iterable, Sequence

from paratemp.plotting import fes_array_3_legend, plot_dist_array, fes_1d
from paratemp.utils import calc_fes_2d, calc_fes_1d, _parse_ax_input, \
    _parse_z_bin_input
from .exceptions import InputError, FileChangedError


__all__ = ['Universe', 'Taddol']


class Universe(MDa.Universe):

    def __init__(self, *args, **kwargs):
        """

        :type verbosity: int or bool
        :param verbosity: Default: 1. Setting whether to print details. If in
            the future more levels of verbosity are desired, this may be
            changed to an int.

        :param float temp: Default: None. Temperature of this simulation to be
            used for calculating free energy surfaces with weighted histograms.
        :param args:
        :param kwargs:
        """
        # self.univ = (line below): I'm not sure if this is needed or if this
        # just automatically inherits everything
        # Maybe use the super() command? need to learn more about this
        self._verbosity = kwargs.pop('verbosity', 1)
        self.temperature = kwargs.pop('temp', None)
        super(Universe, self).__init__(*args, **kwargs)
        self._num_frames = self.trajectory.n_frames
        self._last_time = self.trajectory.totaltime
        self._data = self._init_dataframe()
        # dict of distance definitions
        self._dict_dist_defs = {}
        self._dict_dihed_defs = {}

    def _init_dataframe(self):
        """
        Initialize a pandas.DataFrame with Times column.

        This uses self._last_time as the final time and self._num_frames as
        the number of rows to put into the DataFrame to be returned.
        This uses np.linspace to make the evenly spaced times that should
        match with the times in the trajectory file.

        :return: a DataFrame with one column of Times
        :rtype: pd.DataFrame
        """
        return pd.DataFrame(np.linspace(0, self._last_time,
                                        num=self._num_frames),
                            columns=['Time'])

    def save_data(self, filename=None, overwrite=False):
        """
        Save calculated data to disk

        :param str filename: Filename to save the data as. Defaults to the
            name of the trajectory with a '.h5' extension.

        :param bool overwrite: Whether to overwrite existing data on disk.
            If it's True, it will completely overwrite the existing data store.
            If it's False, but a store for this time already exists, only new
            columns in self.data will be added to the store, and no data will be
            overwritten.

        :return: None
        """
        if filename is None:
            filename = os.path.splitext(self.trajectory.filename)[0] + '.h5'
        with pd.HDFStore(filename) as store:
            time = 'time_' + str(int(self._last_time/1000)) + 'ns'
            # TODO use self.final_time_str
            if overwrite or ('/'+time not in store.keys()):
                store[time] = self._data
            else:
                store_cols = store.get_node(time).axis0.read().astype(str)
                set_diff_cols = set(self._data.columns).difference(store_cols)
                if not set_diff_cols:
                    if self._verbosity:
                        print('No data added to {}[{}]'.format(filename, time))
                    return
                store_df = store[time]  # seems this has to be done to add cols
                # see https://stackoverflow.com/questions/15939603/
                # append-new-columns-to-hdfstore-with-pandas
                for col in set_diff_cols:
                    store_df[col] = self._data[col]
                store[time] = store_df
        if self._verbosity:
            print('Saved data to {}[{}]'.format(filename, time))

    def read_data(self, filename=None, ignore_no_data=False):
        """
        Read calculated data from disk

        This will read the data from disk and add it to self.data. Any
        existing data will not be overwritten.

        :param str filename: Filename from which to read the data.
            Defaults to the name of the trajectory with a '.h5' extension.
        :param bool ignore_no_data: Default: False. If True, not having data
            in the file will not raise an error.
        :return: None
        :raises: IOError
        """
        if filename is None:
            filename = os.path.splitext(self.trajectory.filename)[0] + '.h5'
        with pd.HDFStore(filename) as store:
            time = 'time_' + str(int(self._last_time/1000)) + 'ns'
            # TODO use self.final_time_str
            try:
                read_df = store[time]
                keys_to_read = set(read_df.columns).difference(
                    self._data.columns)
            except KeyError:
                keys_to_read = []
                read_df = pd.DataFrame()  # not necessary; stops IDE complaint
                if not ignore_no_data:
                    raise IOError('This data does not exist!\n{}[{}]'.format(
                        filename, time))
                else:
                    if self._verbosity:
                        print('No data to read in '
                              '{}[{}]'.format(filename, time))
                    return
        for key in keys_to_read:
            self._data[key] = read_df[key]

    def calculate_distances(self, *args, recalculate=False,
                            ignore_file_change=False,
                            read_data=True, save_data=True,
                            **kwargs):
        """
        Calculate distances by iterating through the trajectory

        :param recalculate: Default: False. If True, all requested
            distances will be calculated.
            If False, the intersection of the set of requested distance names
            and the existing column titles in self.data will be removed from the
            information to be calculated.
        :param ignore_file_change: Default: False. If True, if the file has
            changed since object instantiation, no error will be raised and
            only information through the last frame when the object was
            instantiated will be calculated. If self._verbosity, the fact that
            the file has changed will be printed.
            If False, if the length of the trajectory has changed,
            FileChangedError will be raised.
        :param bool read_data: Default: True.
            If True, :func:`read_data` will be used to read any data in the
            default file with `ignore_no_data=True`.
        :param bool save_data: Default: True.
            If True, :func:`save_data` will be used to save the calculated
            distances to the default file.
            Nothing will be saved if there is nothing new to calculate.
        :param args:
        :param kwargs:
        :return: None
        :raises: FileChangedError
        :raises: SyntaxError
        :raises: NotImplementedError
        """
        # TODO document this function
        if read_data:
            v = self._verbosity
            self._verbosity = False
            self.read_data(ignore_no_data=True)
            self._verbosity = v
        # Make empty atom selections to be appended to:
        first_group = self.select_atoms('protein and not protein')
        second_group = self.select_atoms('protein and not protein')
        column_names = []
        groups_CoM = []
        column_names_CoM = []
        if len(args) == 0 and len(kwargs) == 0:
            args = ['all']
        if len(args) != 0:
            try:
                args = [arg.lower() for arg in args]
            except AttributeError:
                raise SyntaxError('All positional arguments must be strings')
            bad_args = []
            for arg in args:
                try:
                    temp_dict = self._dict_dist_defs[arg]
                    temp_dict.update(kwargs)
                    kwargs = temp_dict.copy()
                except KeyError:
                    bad_args.append(arg)
            if len(bad_args) != 0:
                warn('The following positional arguments were given but not '
                     'recognized: ' + str(bad_args) + '\nThey will be '
                     'ignored.')
        if not recalculate:
            set_existing_data = set(self.data.columns)
            set_new_data = set(kwargs.keys())
            set_overlap = set_existing_data.intersection(set_new_data)
            for col in set_overlap:
                del kwargs[col]
        if len(kwargs) != 0:
            for key in kwargs:
                try:
                    atoms = kwargs[key].split()
                except AttributeError:
                    # assume it is iterable as is
                    atoms = kwargs[key]
                if len(atoms) != 2:
                    raise SyntaxError('This input should split to two atom '
                                      'indices: {}'.format(kwargs[key]))
                try:
                    [int(atom) for atom in atoms]
                except ValueError:
                    raise NotImplementedError('Only selection by atom index is'
                                              ' currently supported.\nAt your '
                                              'own risk you can try assigning '
                                              'to self._data[{}].'.format(key))
                except TypeError:
                    selections = []
                    for g in atoms:
                        sel_string = 'bynum ' + ' '.join([str(i) for i in g])
                        selections.append(self.select_atoms(sel_string))
                    groups_CoM.append(selections)
                    column_names_CoM.append(key)
                    continue
                first_group += self.select_atoms('bynum '+str(atoms[0]))
                second_group += self.select_atoms('bynum '+str(atoms[1]))
                column_names += [key]
        else:
            if self._verbosity:
                print('Nothing (new) to calculate here.')
            return
        n1 = first_group.n_atoms
        n2 = second_group.n_atoms
        nc = len(column_names)
        if not nc == n1 == n2:
            raise SyntaxError('Different numbers of atom selections or number'
                              ' of column labels '
                              '({}, {}, and {}, respectively).'.format(n1,
                                                                       n2,
                                                                       nc) +
<<<<<<< HEAD
                              '\nThis should not happen.')
        n_groups = len(groups_CoM)
        n_group_names = len(column_names_CoM)
        if not n_groups == n_group_names:
            raise SyntaxError('Different numbers of atom groups or number'
                              ' of column labels for CoM calculations'
                              '({} and {}, respectively).\n'
                              'This should not happen.'.format(n_groups,
                                                               n_group_names))
=======
                              '\nThis should not happen.\nPossibly invalid '
                              'atom selection.')
>>>>>>> 4ce75ff8
        if self._num_frames != self.trajectory.n_frames:
            if self._verbosity:
                print('Current trajectory has {} frames, '.format(
                    self.trajectory.n_frames) +
                      'but this object was instantiated with ' 
                      '{} frames.'.format(self._num_frames))
            if not ignore_file_change:
                raise FileChangedError()
        dists = np.zeros((self._num_frames, n1 + n_groups))
        positions_1 = np.zeros((n1+n_groups, 3), dtype=np.float32)
        positions_2 = np.zeros((n1+n_groups, 3), dtype=np.float32)
        for i in range(self._num_frames):
            self.trajectory[i]
            positions_1[:n1] = first_group.positions
            positions_2[:n1] = second_group.positions
            for j, group in enumerate(groups_CoM):
                positions_1[n1+j] = group[0].center_of_mass()
                positions_2[n1+j] = group[1].center_of_mass()
            MDa.lib.distances.calc_bonds(positions_1,
                                         positions_2,
                                         box=self.dimensions,
                                         result=dists[i])
        for i, column in enumerate(column_names + column_names_CoM):
            self._data[column] = dists[:, i]
        if save_data:
            self.save_data()

    def calculate_dihedrals(self, *args, **kwargs):
        """"""
        # todo there should be a way to generalize the "calculate" functions
        # use this function
        # http://www.mdanalysis.org/docs/documentation_pages/lib/distances.html
        # Make empty atom selections to be appended to:
        groups = [self.select_atoms('protein and not protein')] * 4
        column_names = []
        if len(args) == 0 and len(kwargs) == 0:
            raise InputError('calculate_dihedrals', 'No arguments given; '
                                                    'nothing to calculate')
        if len(args) != 0:
            try:
                args = [arg.lower() for arg in args]
            except AttributeError:
                raise SyntaxError('All positional arguments must be strings')
            bad_args = []
            for arg in args:
                try:
                    temp_dict = self._dict_dihed_defs[arg]
                    temp_dict.update(kwargs)
                    kwargs = temp_dict.copy()
                except KeyError:
                    bad_args.append(arg)
            if len(bad_args) != 0:
                warn('The following positional arguments were given but not '
                     'recognized: ' + str(bad_args) + '\nThey will be '
                                                      'ignored.')
        if len(kwargs) != 0:
            for key in kwargs:
                try:
                    atoms = kwargs[key].split()
                except AttributeError:
                    # assume it is iterable as is
                    atoms = kwargs[key]
                if len(atoms) != 4:
                    raise SyntaxError('This input should split to four atom '
                                      'indices: {}'.format(kwargs[key]))
                try:
                    [int(atom) for atom in atoms]
                except ValueError:
                    raise NotImplementedError('Only selection by atom index is'
                                              ' currently supported.\nAt your '
                                              'own risk you can try assigning '
                                              'to self._data[{}].'.format(key))
                for i in range(4):
                    groups[i] += self.select_atoms('bynum ' + str(atoms[i]))
                column_names += [key]
        n_atoms = [x.n_atoms for x in groups]
        nc = len(column_names)
        if not (n_atoms.count(n_atoms[0]) == len(n_atoms)
                and n_atoms[0] == nc):
            raise SyntaxError('Different number of column labels or atom '
                              'selections ({}, {}, {}, {} and {}, '
                              'respectively).'.format(nc, *n_atoms) +
                              '\nThis should not happen.')
        if self._num_frames != self.trajectory.n_frames:
            raise FileChangedError()
        diheds = np.zeros((self._num_frames, nc))
        for i, frame in enumerate(self.trajectory):
            MDa.lib.distances.calc_dihedrals(groups[0].positions,
                                             groups[1].positions,
                                             groups[2].positions,
                                             groups[3].positions,
                                             box=self.dimensions,
                                             result=diheds[i])
        for i, column in enumerate(column_names):
            self._data[column] = diheds[:, i]

    def select_frames(self, criteria, name):
        """
        Select some of the trajectory frames based on some min/max criteria

        This function can select a subset of the frames where the given
        criteria are satisfied by certain values in `self.data` being between
        the given min and max criteria.
        This then returns the frame index numbers where the criteria are
        satisfied.
        The True/False values are saved to a column in `self.data` with the
        given `name` parameter as the column name.

        :param dict criteria: The criteria for selecting frames from the
            trajectory.
            This is a dict with distance names (or other columns that will
            be in `Universe.data`) as the keys and the values being a
            List-like of min and max values.
            For example, `{'c1_c2': (1.5, 4.0), 'c1_c3': (2.2, 5.1)}` will
            select frames where 'c1_c2' is between 1.5 and 4.0 and 'c1_c3'
            is between 2.2 and 5.1.
        :param str name: Name for the bool column in `self.data`
        :rtype: numpy.ndarray
        :return: A numpy array of the frame numbers where the criteria are
            satisfied
        """
        d = dict()
        for key in criteria:
            d[key+'_min'] = self.data[key] > criteria[key][0]
            d[key+'_max'] = self.data[key] < criteria[key][1]
        self._data[name] = pd.DataFrame(d).all(axis=1)
        if self._verbosity:
            num = len(self.data[self.data[name]])
            plural = 's' if num != 1 else ''
            print('These criteria include {} frame{}'.format(num, plural))
        return np.array(self.data.index[self.data[name]])

    def fes_1d(self, data, bins=None, temp=None,
               xlabel=r'distance / $\mathrm{\AA}$', ax=None, **kwargs):
        """
        Make FES of some time series data

        :type data: Iterable or str
        :param data: Data to form the FES from. If a string is given, the data
            will be taken from self.data[data].

        :param float temp: Default: None. Temperature for Boltzmann weighting
            calculation.
            If None is provided, the temperature will be taken from
            self.temperature

        :type bins: int or Sequence[int or float] or str
        :param bins: Default: None. The bins argument to be passed to
            np.histogram

        :param str xlabel: Default: 'distance / $\\mathrm{\\AA}$'. The label for
            the x axis.

        :type ax: matplotlib.axes.Axes
        :param ax: Default: None. The axes objects on which to make the plots.
            If None is supplied, new axes objects will be created.

        :param kwargs: keyword arguments to pass to the plotter

        :rtype: Tuple(np.ndarray, np.ndarray, matplotlib.lines.Line2D,
            matplotlib.figure.Figure, matplotlib.axes.Axes)

        :return: The delta G values, the bin centers, the lines object, the
            figure and the axes
        """
        _temp = self._parse_temp_input(temp)
        _data = self._parse_data_input(data)
        return fes_1d(x=_data, temp=_temp, ax=ax, bins=bins, xlabel=xlabel,
                      **kwargs)

    def fes_2d(self, x, y, temp=None, ax=None, bins=None,
               zrange=(0, 20, 11), zfinal=40, n_bins=32, transpose=False,
               xlabel='x', ylabel='y', scale=True, square=True,
               **kwargs):
        """
        plot FES in 2D along defined values

        :type x: Iterable or str
        :param x: Value along x axis to plot. If a string is given, the data
            will be taken from self.data[x].
        :type y: Iterable or str
        :param y: Value along y axis to plot. If a string is given, the data
            will be taken from self.data[y].
        :param float temp: Default: None. Temperature for Boltzmann weighting
            calculation.
            If None is provided, the temperature will be taken from
            self.temperature
        :param matplotlib.axes.Axes ax: Default: None. Axes on which to make
            the FES. If None, a new axes and figure will be created.
        :param Iterable bins: Default: None. The bins to be used for the z
            ranges. If this is not None, zrange and zfinal are ignored.
        :type zrange: Iterable or float
        :param zrange: Default: (0, 20, 11). Input to np.linspace for
            determining contour levels. If a float-like is given, it will be set
            as the max with 11+1 bins. If a len=2 list-like is given, it will be
            used as the min and max with 11+1 bins. Otherwise, the input will
            be used as-is for input to np.linspace.
        :param zfinal: Default: 40. Energy at which to stop coloring the FES.
            Anything above this energy will appear as white.
        :type n_bins: int or (int, int) or (int, np.ndarray) or (np.ndarray,
            int) or (np.ndarray, np.ndarray)
        :param n_bins: Default: 32. Number of bins in x and y for
            histogramming. This uses np.histogram2d which is fairly flexible
            in how the bins can be specified. See `their documentation
            <https://docs.scipy.org/doc/numpy/reference/generated/numpy
            .histogram2d.html>`.
        :param bool transpose: Default: False. Whether to transpose the data
            and axes such that the input x will be along the y axis and the
            inverse. Note, this also makes the xlabel on the y-axis and the
            inverse.
        :param str xlabel: Default: 'x'. Label for x-axis (or y-axis if
            transpose=True).
        :param str ylabel: Default: 'y'. Label for y-axis (or x-axis if
            transpose=True).
        :param bool scale: Default: True. Include a colorbar scale in the
            figure of the axes.
        :param bool square: Default: True.
            If True, the plot will be made square with `ax.set_aspect(
            'equal', 'box')`.
            If False, the aspect ratio will be the default value.
        :param kwargs: Keyword arguments to pass to the plotting function.
        :return: The delta G values, the bin centers, the contours, the figure,
            and the axes
        :rtype: tuple[np.ndarray, tuple[np.ndarray, np.ndarray],
            matplotlib.contour.QuadContourSet, matplotlib.figure.Figure,
            matplotlib.axes.Axes]
        """
        _temp = self._parse_temp_input(temp)
        _x = self._parse_data_input(x)
        _y = self._parse_data_input(y)
        _bins, vmax = _parse_z_bin_input(bins, zfinal, zrange)
        delta_g, xmids, ymids = calc_fes_2d(_x, _y, temp=_temp, bins=n_bins)
        fig, ax = _parse_ax_input(ax)
        if not transpose:
            # This is because np.histogram2d returns the counts oddly
            delta_g = delta_g.transpose()
            _xlabel, _ylabel = xlabel, ylabel
        else:
            xmids, ymids = ymids, xmids
            _xlabel, _ylabel = ylabel, xlabel
        contours = ax.contourf(xmids, ymids, delta_g,
                               _bins, vmax=vmax, **kwargs)
        ax.set_xlabel(_xlabel)
        ax.set_ylabel(_ylabel)
        if square:
            ax.set_aspect('equal', 'box')
        if scale:
            fig.colorbar(contours, label='kcal / mol')
        fig.tight_layout()
        return delta_g, (xmids, ymids), contours, fig, ax

    def update_num_frames(self, silent=False):
        """
        Update number of frames and last time from trajectory file

        :param bool silent: Default: False. If True, nothing will be printed.
        :return: None
        """
        num_frames = self.trajectory.n_frames
        if num_frames != self._num_frames:
            if self._verbosity and not silent:
                print('Updating num of frames from {} to {}'.format(
                    self._num_frames, num_frames) +
                      '\nand the final time.')
            self._num_frames = num_frames
            self._last_time = self.trajectory.totaltime

    def update_data_len(self, update_time=True, silent=False):
        """
        Update the times and length of self.data based on trajectory file

        :param update_time: Default: True. If True, self.update_num_frames
            will be used to find the new length and final time of the
            trajectory file. If False, these will just be read from the instance
            variables and not updated based on the trajectory file.
        :param silent: Default: False. If True, nothing will be printed.
        :return: None
        """
        if update_time:
            self.update_num_frames(silent=True)
        if self._data['Time'].iat[-1] != self._last_time:
            old_len = len(self.data)
            new_times_df = self._init_dataframe()
            self._data = self._data.join(new_times_df.set_index('Time'),
                                         on='Time')
            if self._verbosity and not silent:
                print('Updating data from '
                      '{} frames to {} frames'.format(old_len, len(self._data)))
        else:
            if self._verbosity and not silent:
                print('No need to update self.data')

    @property
    def data(self):
        """
        The pd.DataFrame that is the backend to much of the added functions

        :return: the distances and properties for this trajectory
        :rtype: pd.DataFrame
        """
        # TODO might be able to be clever here and catch key errors and
        # and then calculate as needed
        # An easier solution is just to add a calc funtion that parsers things
        # I need calculated without needing to return them.
        # I doubt I could do the clever thing without subclassing DataFrame,
        # and I'm not sure I want to mess with their item access stuff.
        return self._data

    @property
    def final_time_str(self):
        """"""
        ps, ns, us, ms = (1, 'ps'), (1e3, 'ns'), (1e6, 'us'), (1e9, 'ms')
        time_dict = {1: ps, 2: ps, 3: ps, 4: ns, 5: ns, 6: ns, 7: us, 8: us,
                     9: us}
        f_time = str(int(self._last_time))
        try:
            power, exten = time_dict[len(f_time)]
        except KeyError:
            power, exten = ms
        return str(int(self._last_time/power)) + exten

    def _parse_temp_input(self, temp):
        if temp is None:
            _temp = self.temperature
        else:
            _temp = temp
        if _temp is None:
            raise ValueError('The temperature must be defined to calculate an'
                             ' FES')
        return _temp

    def _parse_data_input(self, x):
        if type(x) is str:
            try:
                return self.data[x]
            except KeyError:
                raise InputError(x, 'input as a str must be an existing '
                                    'key for the data in this object')
        else:
            return x


class Taddol(Universe):
    """"""

    def __init__(self, *args, **kwargs):
        """

        :param verbosity: Setting whether to print details. If in the
            future more levels of verbosity are desired, this may be
            changed to an int.
            Default: 1
        :type verbosity: int or bool
        :param oc_cutoffs: Cutoffs of O-O distance for determining
            open/closed TADDOL configurations. Default: ((1.0, 3.25),
                                                     (3.75, 10.0))
        :type oc_cutoffs: Iterable(Iterable(float, float),
                                   Iterable(float, float))
        :param args:
        :param kwargs:
        """
        self._oc_cutoffs = kwargs.pop('oc_cutoffs',
                                      ((1.0, 3.25), (3.75, 10.0)))
        super(Taddol, self).__init__(*args, **kwargs)
        # TODO add temp argument and pass to FES functions
        # dict of distance definitions
        # TODO Find a way to make this atom-ordering independent
        # For example, this will break if TADDOL is not the first molecule
        # listed.
        self._dict_dist_defs = {'ox': {'O-O': (7, 9),
                                       'O(l)-Cy': (9, 13),
                                       'O(r)-Cy': (7, 13)},
                                'cv': {'CV1': (160, 9),
                                       'CV2': (133, 8)}}
        self._dict_dihed_defs = {}

    def calculate_distances(self, *args, **kwargs):
        """"""
        # TODO document this function
        # TODO find a way to take keyword type args with non-valid python
        # identifiers (e.g., "O-O").
        # Make empty atom selections to be appended to:
        first_group = self.select_atoms('protein and not protein')
        second_group = self.select_atoms('protein and not protein')
        column_names = []
        if len(args) == 0 and len(kwargs) == 0:
            args = ['all']
        if len(args) != 0:
            try:
                args = [arg.lower() for arg in args]
            except AttributeError:
                raise SyntaxError('All positional arguments must be strings')
            if 'pi' in args:
                args.remove('pi')
                warn('pi distances have not yet been implemented and will not'
                     ' be calculated.')
            if 'all' in args:
                args.remove('all')
                print('"all" given or implied, calculating distances for '
                      'oxygens and CVs')
                args.append('ox')
                args.append('cv')
            bad_args = []
            for arg in args:
                try:
                    temp_dict = self._dict_dist_defs[arg]
                    temp_dict.update(kwargs)
                    kwargs = temp_dict.copy()
                except KeyError:
                    bad_args.append(arg)
            if len(bad_args) != 0:
                warn('The following positional arguments were given but not '
                     'recognized: ' + str(bad_args) + '\nThey will be '
                     'ignored.')
        if len(kwargs) != 0:
            for key in kwargs:
                try:
                    atoms = kwargs[key].split()
                except AttributeError:
                    # assume it is iterable as is
                    atoms = kwargs[key]
                if len(atoms) != 2:
                    raise SyntaxError('This input should split to two atom '
                                      'indices: {}'.format(kwargs[key]))
                try:
                    [int(atom) for atom in atoms]
                except ValueError:
                    raise NotImplementedError('Only selection by atom index is'
                                              ' currently supported.\nAt your '
                                              'own risk you can try assigning '
                                              'to self._data[{}].'.format(key))
                first_group += self.select_atoms('bynum '+str(atoms[0]))
                second_group += self.select_atoms('bynum '+str(atoms[1]))
                column_names += [key]
        n1 = first_group.n_atoms
        n2 = second_group.n_atoms
        nc = len(column_names)
        if not nc == n1 == n2:
            raise SyntaxError('Different numbers of atom selections or number'
                              'of column labels '
                              '({}, {}, and {}, respectively).'.format(n1,
                                                                       n2,
                                                                       nc) +
                              '\nThis should not happen.')
        if self._num_frames != self.trajectory.n_frames:
            raise FileChangedError()
        dists = np.zeros((self._num_frames, n1))
        for i, frame in enumerate(self.trajectory):
            MDa.lib.distances.calc_bonds(first_group.positions,
                                         second_group.positions,
                                         box=self.dimensions,
                                         result=dists[i])
        for i, column in enumerate(column_names):
            self._data[column] = dists[:, i]

    @property
    def ox_dists(self):
        """
        oxygen distances property

        :return:
        """
        try:
            self._data['O-O']
        except KeyError:
            if self._verbosity:
                print('Calculating oxygen distances...\n'
                      'This may take a few minutes.')
            self.calculate_distances('ox')
        # might want to (optionally) return the time column here too
        # though, as a @property, this can't take arguments, so it would need
        # to be some variable in the class
        return self._data.filter(('O-O', 'O(l)-Cy', 'O(r)-Cy'))

    @property
    def pi_dists(self):
        """
        pi distances property

        :return:
        """
        try:
            self._data['pi-0']
        except KeyError:
            if self._verbosity:
                print('Calculating pi distances...\n'
                      'This may take a few minutes.')
            self.calculate_distances('pi')
        return self._data.filter(['pi-'+str(i) for i in range(16)])

    @property
    def open_ox_dists(self):
        """
        oxygen distances in a open TADDOL configuration

        :return:
        """
        try:
            self._data['open_TAD']
        except KeyError:
            if self._verbosity:
                print('Finding open/closed configurations...')
            self.calc_open_closed()
        return self._data[self._data['open_TAD']].filter(
            ('O-O', 'O(l)-Cy', 'O(r)-Cy'))

    @property
    def closed_ox_dists(self):
        """
        oxygen distances in a closed TADDOL configuration

        :return:
        """
        try:
            self._data['closed_TAD']
        except KeyError:
            if self._verbosity:
                print('Finding open/closed configurations...')
            self.calc_open_closed()
        return self._data[self._data['closed_TAD']].filter(
            ('O-O', 'O(l)-Cy', 'O(r)-Cy'))

    @property
    def oc_cutoffs(self):
        """
        Cutoffs for O-O distance for determining open/closed TADDOL configs

        :return:
        """
        return self._oc_cutoffs

    @oc_cutoffs.setter
    def oc_cutoffs(self, value):
        try:
            [[float(value[i][j]) for i in range(2)] for j in range(2)]
        except (TypeError, IndexError):
            raise TypeError('cutoffs must be an iterable of shape (2, 2)')
        except ValueError:
            raise SyntaxError('These values must be able to be cast as floats')
        self._oc_cutoffs = value

    def calc_open_closed(self):
        """
        Select the coordinates for open vs. closed TADDOL

        :return:
        """
        # I'm not sure this function is necessary. These queries might be
        # really fast already. I think it's nice to have to use the default
        # cutoffs and such.
        cutoffs = self.oc_cutoffs
        cut_closed = cutoffs[0]
        cut_open = cutoffs[1]
        self._data['closed_TAD'] = self.ox_dists['O-O'].apply(
            lambda x: cut_closed[0] <= x <= cut_closed[1])
        self._data['open_TAD'] = self.ox_dists['O-O'].apply(
            lambda x: cut_open[0] <= x <= cut_open[1])

    @property
    def cv1_dists(self):
        """
        Distances for CV1 during the trajectory

        :return: CV1 distances
        :rtype: pd.Series
        """
        try:
            self._data['CV1']
        except KeyError:
            print('Calculating CV values...\n'
                  'This may take a few minutes.')
            self.calculate_distances('cv')
        return self._data['CV1']

    @property
    def cv2_dists(self):
        """
        Distances for CV2 during the trajectory

        :return: CV2 distances
        :rtype: pd.Series
        """
        try:
            self._data['CV2']
        except KeyError:
            print('Calculating CV values...\n'
                  'This may take a few minutes.')
            self.calculate_distances('cv')
        return self._data['CV2']

    def hist_2d_cvs(self, x=None, y=None, return_fig=True, ax=None, **kwargs):
        """"""
        # TODO make the constants here arguments
        # TODO make this optionally save figure
        if x is None:
            x = self.cv1_dists
        if y is None:
            y = self.cv2_dists
        if ax is None:
            fig, ax = plt.subplots()
        else:
            fig = ax.figure
        counts, xedges, yedges = ax.hist2d(x, y,
                                           32, **kwargs)[:3]
        ax.axis((1.5, 10, 1.5, 10))
        ax.set_xlabel('CV 2')
        ax.set_ylabel('CV 1')
        ax.set_aspect('equal', 'box')
        fig.tight_layout()
        if return_fig:
            return fig
        else:
            return counts, xedges, yedges, fig, ax

    def fes_2d_cvs(self, x=None, y=None, temp=205.,
                   xlabel='CV 1', ylabel='CV 2',
                   **kwargs):
        """
        plot FES in 2D along defined CVs

        See also documentation for :func:`Universe.fes_2d`.

        :param Iterable x: Default: self.cv1_dists. Length component to plot
            along x axis.
        :param Iterable y: Default: self.cv2_dists. Length component to plot
            along y axis.
        :param float temp: Default: 205. Temperature for Boltzmann weighting
            calculation.
        :param str xlabel: Default: 'CV 1'. Label for x-axis (or y-axis if
            transpose=True).
        :param str ylabel: Default: 'CV 2'. Label for y-axis (or x-axis if
            transpose=True).
        :param kwargs: Keyword arguments to pass to the plotting function.
        :return: The figure of the FES.
        :rtype: matplotlib.figure.Figure
        """
        if x is None:
            x = self.cv1_dists
        if y is None:
            y = self.cv2_dists
        fig = self.fes_2d(x=x, y=y, temp=temp, xlabel=xlabel, ylabel=ylabel,
                          **kwargs)[-2]
        return fig

    def plot_ox_dists(self, save=False, save_format='png',
                      save_base_name='ox-dists',
                      display=True, ax=None, **kwargs):
        """
        Plot the three oxygen-related distances.

        :param bool save: Default: False. Save the figure to disk.
        :param str save_format: Default: 'png'. Format in which to save the
            figure.
        :param str save_base_name: Default: 'ox-dists'. Name for the saved
            figure file.
        :param bool display: Default: True. Return the figure, otherwise
            return None.
        :param matplotlib.axes.Axes ax: Default: None. The axes object on
            which to make the plots. If None is supplied, a new axes object will
            be created.
        :param dict kwargs: Keywords to pass to the plotting function.
        :return: The figure of oxygen distances or None.
        """
        ox_dists = self.ox_dists
        if ax is None:
            fig, ax = plt.subplots()
        else:
            fig = ax.figure
        ax.plot(self._data['Time'], ox_dists['O-O'], label='O-O', **kwargs)
        ax.plot(self._data['Time'], ox_dists['O(l)-Cy'], label='O(l)-Cy',
                **kwargs)
        ax.plot(self._data['Time'], ox_dists['O(r)-Cy'], label='O(r)-Cy',
                **kwargs)
        ax.legend()
        ax.set_xlabel('time / ps')
        ax.set_ylabel(r'distance / $\mathrm{\AA}$')
        if save:
            fig.savefig(save_base_name + save_format)
        if display:
            return fig
        else:
            return None

    def hist_ox_dists(self, data=None, n_bins=10, save=False,
                      save_format='pdf', save_base_name='ox-dists-hist',
                      display=True, axes=None, **kwargs):
        """
        Make histogram of alcoholic O distances in TADDOL trajectory

        :param data: Default: self.ox_dists. Data to form the histogram from.
        :type data: pd.DataFrame
        :param int n_bins: Default: 10. Number of bins for histograms.
        :param bool save: Default: False. Save the figure to disk.
        :param str save_format: Default: 'pdf'. Format in which to save the
            figure.
        :param str save_base_name: Default: 'ox-dists-hist'. Name for the saved
            figure.
        :param bool display: Default: True. Return the figure from the function
            otherwise return None.
        :param axes: Default: None. The axes objects on
            which to make the plots. If None is supplied, new axes objects will
            be created.
        :param dict kwargs: Keyword arguments to pass to the plotting function.
        :return: The figure of histograms of oxygen distances.
        """
        try:
            data['O-O']
        except KeyError:
            raise InputError(data, 'data must be a pd.DataFrame like object '
                                   'with item O-O, O(l)-Cy, and O(r)-Cy.')
        except TypeError:
            if self._verbosity:
                print('Using default data: self.ox_dists.')
            data = self.ox_dists
        if axes is None:
            fig, axes = plt.subplots(nrows=2, ncols=2, sharey=True,
                                     sharex=True)
        else:
            try:
                fig = axes.flat[3].figure
            except (IndexError, TypeError):
                raise InputError('axes={}'.format(axes), 'Input axes must be '
                                 'able to plot at least four things')
            except AttributeError:
                try:
                    fig = axes[3].figure
                except IndexError:
                    raise InputError('axes={}'.format(axes), 'Input axes must '
                                     'be able to plot at least four things')
        handles = []
        # Use whatever the default colors for the system are
        # TODO find a more elegant way to do this
        colors = mpl.rcParams['axes.prop_cycle'].by_key().values()[0]
        for i, key in enumerate(('O-O', 'O(l)-Cy', 'O(r)-Cy')):
            n, bins = np.histogram(data[key], n_bins)
            ax = axes.flat[i]
            line, = ax.plot(bins[:-1], n, colors[i], **kwargs)
            handles.append(line)
            ax.set_ylabel(r'count')
            ax.set_xlabel(r'distance / $\mathrm{\AA}$')
        axes.flat[3].axis('off')
        axes.flat[3].legend(handles, ['O-O', 'O(l)-Cy', 'O(r)-Cy'],
                            loc='center')
        if save:
            fig.savefig(save_base_name + save_format)
        if display:
            return fig
        else:
            return None

    def fes_ox_dists(self, data=None, temp=791., bins=None, save=False,
                     save_format='pdf',
                     save_base_name='ox-dists-fes',
                     display=True, axes=None, **kwargs):
        """
        Make FESs of the oxygen distances of a TADDOL from histogram data

        :param data: Default: self.ox_dists. Data to form the FES from.
        :type data: pd.DataFrame
        :param float temp: Default: 791 K. Temperature of the trajectory used
            to calculate the free energy.
        :type bins: int or Sequence[int or float] or str
        :param bins: Default: None. The bins argument to be passed to
            np.histogram
        :param bool save: Default: False. Whether to save the FESs to disk.
        :param str save_format: Default: 'pdf'. Format in which to save the
            figure.
        :param str save_base_name: Default: 'ox-dists-fes'. Name of the saved
            figure.
        :param bool display: Default: True. Whether to return the figure after
            producing it.
        :param axes: Default: None. The axes objects on
            which to make the plots. If None is supplied, new axes objects will
            be created.
        :param kwargs: keyword arguments to pass to the plotter
        :return:
        """
        try:
            data['O-O']
        except KeyError:
            raise InputError(data, 'data must be a pd.DataFrame like object '
                                   'with items O-O, O(l)-Cy, and O(r)-Cy.')
        except TypeError:
            if self._verbosity:
                print('Using default data: self.ox_dists.')
            data = self.ox_dists
        fig = fes_array_3_legend(data, temp=temp, labels=('O-O', 'O(l)-Cy',
                                                          'O(r)-Cy'),
                                 axes=axes, bins=bins, **kwargs)[3]
        if save:
            fig.savefig(save_base_name + save_format)
        if display:
            return fig
        else:
            return None


def get_taddol_selections(universe, univ_in_dict=True):
    """Returns a dict of AtomSelections from the given universe"""
    d_out = dict()
    if univ_in_dict:
        d_out['universe'] = universe
    d_out["phenrtt"] = universe.select_atoms('bynum 92 94')
    d_out["phenrtb"] = universe.select_atoms('bynum 82 87')
    d_out["phenrbt"] = universe.select_atoms('bynum 69 71')
    d_out["phenrbb"] = universe.select_atoms('bynum 59 64')
    d_out["phenltt"] = universe.select_atoms('bynum 115 117')
    d_out["phenltb"] = universe.select_atoms('bynum 105 110')
    d_out["phenlbt"] = universe.select_atoms('bynum 36 41')
    d_out["phenlbb"] = universe.select_atoms('bynum 46 48')
    d_out["quatl"] = universe.select_atoms('bynum 6')
    d_out["quatr"] = universe.select_atoms('bynum 1')
    d_out["chirl"] = universe.select_atoms('bynum 4')
    d_out["chirr"] = universe.select_atoms('bynum 2')
    d_out["cyclon"] = universe.select_atoms('bynum 13')
    d_out["cyclof"] = universe.select_atoms('bynum 22')
    d_out["aoxl"] = universe.select_atoms('bynum 9')
    d_out["aoxr"] = universe.select_atoms('bynum 7')
    return d_out


def get_dist(a, b, box=None):
    """Calculate the distance between AtomGroups a and b.

    If a box is provided, this will use the builtin MDAnalysis function to
    account for periodic boundary conditions."""
    warn('get_dist will soon be deprecated. Use '
         'Universe.calculate_distances', DeprecationWarning)
    if box is not None:
        coordinates = (np.array([atom.centroid()]) for atom in (a, b))
        return MDa.lib.distances.calc_bonds(*coordinates,
                                            box=box)
    else:
        return np.linalg.norm(a.centroid() - b.centroid())


def get_dist_dict(dictionary, a, b, box=None):
    """Calculate distance using dict of AtomSelections"""
    warn('get_dist_dict will soon be deprecated. Use '
         'Universe.calculate_distances', DeprecationWarning)
    return get_dist(dictionary[a], dictionary[b], box=box)


def get_angle(a, b, c, units='rad'):
    """Calculate the angle between ba and bc for AtomGroups a, b, c"""
    warn('get_angle will soon be deprecated. Implement '
         'Universe.calculate_angles', DeprecationWarning)
    # TODO look at using the MDAnalysis builtin function
    b_center = b.centroid()
    ba = a.centroid() - b_center
    bc = c.centroid() - b_center
    angle = np.arccos(np.dot(ba, bc) /
                      (np.linalg.norm(ba) * np.linalg.norm(bc)))
    if units == 'rad':
        return angle
    elif units == 'deg':
        return np.rad2deg(angle)
    else:
        raise InputError(units,
                         'Unrecognized units: '
                         'the two recognized units are rad and deg.')


def get_angle_dict(dictionary, a, b, c, units='rad'):
    """Calculate angle using dict of AtomSelections"""
    warn('get_angle_dict will soon be deprecated. Implement '
         'Universe.calculate_angles', DeprecationWarning)
    return get_angle(dictionary[a], dictionary[b], dictionary[c],
                     units=units)


def get_dihedral(a, b, c, d, units='rad'):
    """Calculate the angle between abc and bcd for AtomGroups a,b,c,d

    Based on formula given in
    https://en.wikipedia.org/wiki/Dihedral_angle"""
    warn('get_dihedral will soon be deprecated. Use '
         'Universe.calculate_dihedrals', DeprecationWarning)
    # TODO look at using the MDAnalysis builtin function
    ba = a.centroid() - b.centroid()
    bc = b.centroid() - c.centroid()
    dc = d.centroid() - c.centroid()
    angle = np.arctan2(
        np.dot(np.cross(np.cross(ba, bc), np.cross(bc, dc)), bc
               ) / np.linalg.norm(bc),
        np.dot(np.cross(ba, bc), np.cross(bc, dc)))
    if units == 'rad':
        return angle
    elif units == 'deg':
        return np.rad2deg(angle)
    else:
        raise InputError(units,
                         'Unrecognized units: '
                         'the two recognized units are rad and deg.')


def get_dihedral_dict(dictionary, a, b, c, d, units='rad'):
    """Calculate dihedral using dict of AtomSelections"""
    warn('get_dihedral_dict will soon be deprecated. Use '
         'Universe.calculate_dihedrals', DeprecationWarning)
    return get_dihedral(dictionary[a], dictionary[b],
                        dictionary[c], dictionary[d],
                        units=units)


def get_taddol_ox_dists(universe, sel_dict=False):
    """Get array of oxygen distances in TADDOL trajectory"""
    warn('get_taddol_ox_dists will soon be deprecated. Use Taddol.ox_dists',
         DeprecationWarning)
    if not sel_dict:
        sel_dict = get_taddol_selections(universe)
    output = []
    for frame in universe.trajectory:
        box = universe.dimensions
        output.append((universe.trajectory.time,
                       get_dist_dict(sel_dict, 'aoxl', 'aoxr', box=box),
                       get_dist_dict(sel_dict, 'aoxl', 'cyclon', box=box),
                       get_dist_dict(sel_dict, 'aoxr', 'cyclon', box=box)))
    return np.array(output)


def make_plot_taddol_ox_dists(data, save=False, save_format='pdf',
                              save_base_name='ox_dists',
                              display=True):
    """Make plot of alcoholic O distances in TADDOL trajectory"""
    warn('make_plot_taddol_ox_dists will soon be deprecated. Use '
         'Taddol.plot_ox_dists',
         DeprecationWarning)
    fig, axes = plt.subplots()
    axes.plot(data[:, 0], data[:, 1], label='O-O')
    axes.plot(data[:, 0], data[:, 2], label='O(l)-Cy')
    axes.plot(data[:, 0], data[:, 3], label='O(r)-Cy')
    axes.legend()
    axes.set_xlabel('time / ps')
    axes.set_ylabel(r'distance / $\mathrm{\AA}$')
    if save:
        fig.savefig(save_base_name+save_format)
    if display:
        return fig
    else:
        return None


def make_hist_taddol_ox_dists(data, n_bins=10, save=False, save_format='pdf',
                              save_base_name='ox_dists_hist',
                              display=True, separate=False):
    """Make histogram of alcoholic O distances in TADDOL trajectory"""
    warn('make_hist_taddol_ox_dists will soon be deprecated. Use '
         'Taddol.hist_ox_dists',
         DeprecationWarning)
    legend_entries = ['O-O', 'O(l)-Cy', 'O(r)-Cy']
    if separate:
        fig, axes = plt.subplots(nrows=2, ncols=2, sharex=True, sharey=True)
        handles = []
        # Use whatever the default colors for the system are
        # TODO find a more elegant way to do this
        colors = mpl.rcParams['axes.prop_cycle'].by_key().values()[0]
        for i in range(3):
            ax = axes.flat[i]
            n, bins, patches = ax.hist(data[:, 1 + i], n_bins,
                                       label=legend_entries[i],
                                       facecolor=colors[i])
            handles.append(patches[0])
            ax.set_xlabel(r'distance / $\mathrm{\AA}$')
            ax.set_ylabel('frequency')
        axes.flat[3].axis('off')
        axes.flat[3].legend(handles, legend_entries, loc='center')
    else:
        fig, ax = plt.subplots()
        ax.hist(data[:, 1:], n_bins, histtype='stepfilled')
        ax.set_xlabel(r'distance / $\mathrm{\AA}$')
        ax.set_ylabel('frequency')
        ax.legend(legend_entries)
    if save:
        fig.savefig(save_base_name+save_format)
    if display:
        return fig
    else:
        return None


def get_taddol_pi_dists(universe, sel_dict=False):
    """Get array of phenanthryl distances in TADDOL trajectory"""
    warn('get_taddol_pi_dists will soon be deprecated. Use '
         'Taddol.pi_dists',
         DeprecationWarning)
    if not sel_dict:
        sel_dict = get_taddol_selections(universe)
    output = []
    # For brevity, I redefine these:
    gdd = get_dist_dict
    sd = sel_dict
    for frame in universe.trajectory:
        output.append((universe.trajectory.time,
                       gdd(sd, 'phenrtt', 'phenltt'),
                       gdd(sd, 'phenrtt', 'phenltb'),
                       gdd(sd, 'phenrtt', 'phenlbt'),
                       gdd(sd, 'phenrtt', 'phenlbb'),
                       gdd(sd, 'phenrtb', 'phenltt'),
                       gdd(sd, 'phenrtb', 'phenltb'),
                       gdd(sd, 'phenrtb', 'phenlbt'),
                       gdd(sd, 'phenrtb', 'phenlbb'),
                       gdd(sd, 'phenrbt', 'phenltt'),
                       gdd(sd, 'phenrbt', 'phenltb'),
                       gdd(sd, 'phenrbt', 'phenlbt'),
                       gdd(sd, 'phenrbt', 'phenlbb'),
                       gdd(sd, 'phenrbb', 'phenltt'),
                       gdd(sd, 'phenrbb', 'phenltb'),
                       gdd(sd, 'phenrbb', 'phenlbt'),
                       gdd(sd, 'phenrbb', 'phenlbb')))
    return np.array(output)


def make_taddol_pi_dist_array(dists, save=False, save_format='pdf',
                              save_base_name='pi_dists',
                              display=True):
    """Plot array of pi distances in TADDOL trajectory"""
    fig = plot_dist_array(dists)
    [ax.get_xaxis().set_ticks([]) for ax in fig.axes]
    fig.text(0.05, 0.585, r'distance / $\mathrm{\AA}$', ha='center',
             rotation='vertical')
    fig.text(0.513, 0.08, 'time', ha='center')
    if save:
        fig.savefig(save_base_name+save_format)
    if display:
        return fig
    else:
        return None


def make_fes_taddol_ox_dist(dists, temp=791., bins=None, save=False,
                            save_format='pdf',
                            save_base_name='ox_dists_fes',
                            display=True, **kwargs):
    """Plot the relative free energy surface of O distances in TADDOL"""
    warn('make_fes_taddol_ox_dist will soon be deprecated. Use '
         'Taddol.fes_ox_dists',
         DeprecationWarning)
    delta_gs = []
    fig, axes = plt.subplots(nrows=2, ncols=2, sharey=True, sharex=True)
    handles = []
    # Use whatever the default colors for the system are
    # TODO find a more elegant way to do this
    colors = mpl.rcParams['axes.prop_cycle'].by_key().values()[0]
    for i in range(3):
        delta_g, bin_mids = calc_fes_1d(dists[:, 1 + i], temp=temp, bins=bins)
        delta_gs.append(delta_g)
        ax = axes.flat[i]
        line, = ax.plot(bin_mids, delta_g, colors[i], **kwargs)
        handles.append(line)
        ax.set_ylabel(r'$\Delta G$ / (kcal / mol)')
        ax.set_xlabel(r'distance / $\mathrm{\AA}$')
    axes.flat[3].axis('off')
    axes.flat[3].legend(handles, ['O-O', 'O(l)-Cy', 'O(r)-Cy'],
                        loc='center')
    if save:
        fig.savefig(save_base_name+save_format)
    if display:
        return fig
    else:
        return None


def select_open_closed_dists(dists, cutoffs=((1.0, 3.25),
                                             (3.75, 10.0))):
    """
    Select the coordinates for open vs. closed TADDOL

    :param dists:
    :param cutoffs:
    :return:
    """
    warn('select_open_closed_dists will soon be deprecated. Use '
         'Taddol.calc_open_closed',
         DeprecationWarning)
    cut_closed = cutoffs[0]
    cut_open = cutoffs[1]
    set_open = []
    set_closed = []
    for ts in dists:
        if cut_open[0] <= ts[1] <= cut_open[1]:
            set_open.append(ts)
        if cut_closed[0] <= ts[1] <= cut_closed[1]:
            set_closed.append(ts)
    columns = ['Time', 'O-O', 'Ol-Cy', 'Or-Cy']
    return pd.DataFrame(set_open, columns=columns), \
        pd.DataFrame(set_closed, columns=columns)<|MERGE_RESOLUTION|>--- conflicted
+++ resolved
@@ -275,8 +275,8 @@
                               '({}, {}, and {}, respectively).'.format(n1,
                                                                        n2,
                                                                        nc) +
-<<<<<<< HEAD
-                              '\nThis should not happen.')
+                              '\nThis should not happen.\nPossibly invalid '
+                              'atom selection.')
         n_groups = len(groups_CoM)
         n_group_names = len(column_names_CoM)
         if not n_groups == n_group_names:
@@ -285,10 +285,6 @@
                               '({} and {}, respectively).\n'
                               'This should not happen.'.format(n_groups,
                                                                n_group_names))
-=======
-                              '\nThis should not happen.\nPossibly invalid '
-                              'atom selection.')
->>>>>>> 4ce75ff8
         if self._num_frames != self.trajectory.n_frames:
             if self._verbosity:
                 print('Current trajectory has {} frames, '.format(
