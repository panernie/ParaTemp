"""This contains a set of tests for paratemp.coordinate_analysis"""

########################################################################
#                                                                      #
# This test was written by Thomas Heavey in 2018.                      #
#        theavey@bu.edu     thomasjheavey@gmail.com                    #
#                                                                      #
# Copyright 2017-18 Thomas J. Heavey IV                                #
#                                                                      #
# Licensed under the Apache License, Version 2.0 (the "License");      #
# you may not use this file except in compliance with the License.     #
# You may obtain a copy of the License at                              #
#                                                                      #
#    http://www.apache.org/licenses/LICENSE-2.0                        #
#                                                                      #
# Unless required by applicable law or agreed to in writing, software  #
# distributed under the License is distributed on an "AS IS" BASIS,    #
# WITHOUT WARRANTIES OR CONDITIONS OF ANY KIND, either express or      #
# implied.                                                             #
# See the License for the specific language governing permissions and  #
# limitations under the License.                                       #
#                                                                      #
########################################################################

from __future__ import absolute_import

import matplotlib
import numpy as np
import pandas as pd
import py
import pytest


matplotlib.use('agg')


def test_matplotlib_testing_backend():
    # Travis should fail if this isn't true, but hopefully this makes it
    # clearer as to why it failed.
    assert matplotlib.get_backend() == 'agg'


class TestXTCUniverse(object):

    @pytest.fixture
    def univ(self, tmpdir):
        from paratemp import coordinate_analysis as ca
        gro = py.path.local('tests/test-data/spc2.gro')
        traj = py.path.local('tests/test-data/t-spc2-traj.xtc')
        gro.copy(tmpdir)
        traj.copy(tmpdir)
        with tmpdir.as_cwd():
            _univ = ca.Universe(gro.basename,
                                traj.basename,
                                temp=205.)
        return _univ

    @pytest.fixture
    def univ_w_a(self, univ):
        univ.calculate_distances(a='4 5',
                                 read_data=False, save_data=False)
        return univ

    @pytest.fixture
    def univ_pbc(self, tmpdir):
        from paratemp import coordinate_analysis as ca
        gro = py.path.local('tests/test-data/spc2.gro')
        traj = py.path.local('tests/test-data/spc2-traj-pbc.xtc')
        gro.copy(tmpdir)
        traj.copy(tmpdir)
        with tmpdir.as_cwd():
            _univ = ca.Universe(gro.basename,
                                traj.basename,
                                temp=205.)
        return _univ

    @pytest.fixture
    def ref_a_pbc_dists(self):
        import pandas
        return pandas.read_csv('tests/ref-data/spc2-a-pbc-dists.csv',
                               index_col=0)

    def test_distance_str(self, univ, ref_a_dists):
        univ.calculate_distances(a='4 5',
                                 read_data=False, save_data=False)
        assert np.isclose(ref_a_dists, univ.data['a']).all()

    def test_distance_list_int(self, univ, ref_a_dists):
        univ.calculate_distances(a=[4, 5],
                                 read_data=False, save_data=False)
        assert np.isclose(ref_a_dists, univ.data['a']).all()

    def test_distance_list_str(self, univ, ref_a_dists):
        univ.calculate_distances(a=['4', '5'],
                                 read_data=False, save_data=False)
        assert np.isclose(ref_a_dists, univ.data['a']).all()

    def test_calculate_distances_no_recalc(self, univ_w_a, capsys):
        univ_w_a.calculate_distances(a=[4, 5],
                                     read_data=False, save_data=False)
        out, err = capsys.readouterr()
        assert out == 'Nothing (new) to calculate here.\n'

    def test_calculate_distances_yes_recalc(self, univ_w_a):
        """
        :type univ_w_a: paratemp.coordinate_analysis.Universe
        """
        univ_w_a.calculate_distances(a='5 5', recalculate=True,
                                     read_data=False, save_data=False)
        assert (np.array([0., 0.]) == univ_w_a.data['a']).all()

    def test_distance_pbc(self, univ_pbc, ref_a_pbc_dists):
        univ_pbc.calculate_distances(a='4 5',
                                     read_data=False, save_data=False)
        assert np.isclose(ref_a_pbc_dists['a'], univ_pbc.data['a']).all()

<<<<<<< HEAD
    def test_distances_com(self, univ, ref_g_dists):
        univ.calculate_distances(
            read_data=False, save_data=False,
            g=((1, 2), (3, 4)))
        assert np.isclose(ref_g_dists, univ.data).all()
=======
    def test_calculate_distance_raises(self, univ):
        with pytest.raises(SyntaxError):
            univ.calculate_distances(1, read_data=False, save_data=False)
        with pytest.raises(SyntaxError):
            univ.calculate_distances(a=['0', '5'],
                                     read_data=False, save_data=False)
        with pytest.raises(SyntaxError):
            univ.calculate_distances(a=['1', '2', '5'],
                                     read_data=False, save_data=False)
        with pytest.raises(NotImplementedError):
            univ.calculate_distances(a=['fail', 'here'],
                                     read_data=False, save_data=False)

    def test_calculate_distance_warns(self, univ):
        with pytest.warns(UserWarning,
                          match='following positional arguments were given'):
            univ.calculate_distances('fail', read_data=False, save_data=False)

>>>>>>> 4ce75ff8

    def test_fes_1d_data_str(self, univ_w_a, ref_delta_g, ref_bins):
        """
        :type univ_w_a: paratemp.coordinate_analysis.Universe
        :type ref_delta_g: np.ndarray
        :type ref_bins: np.ndarray
        """
        delta_g_str, bins_str, lines_str, fig_str, ax_str = \
            univ_w_a.fes_1d('a')
        assert np.allclose(delta_g_str, ref_delta_g)
        assert np.allclose(bins_str, ref_bins)

    def test_fes_1d_data_data(self, univ_w_a, ref_delta_g, ref_bins):
        """
        :type univ_w_a: paratemp.coordinate_analysis.Universe
        :type ref_delta_g: np.ndarray
        :type ref_bins: np.ndarray
        """
        delta_g_data, bins_data, lines_data, fig_data, ax_data = \
            univ_w_a.fes_1d(univ_w_a.data['a'])
        assert np.allclose(delta_g_data, ref_delta_g)
        assert np.allclose(bins_data, ref_bins)

    def test_final_time_str(self, univ):
        assert univ.final_time_str == '2ps'
        univ._last_time = 1001.0
        assert univ.final_time_str == '1ns'
        univ._last_time = 32111222.12
        assert univ.final_time_str == '32us'
        univ._last_time = 5.1e12
        assert univ.final_time_str == '5100ms'

    def test_save_data(self, univ_w_a, tmpdir, capsys):
        time = 'time_' + str(int(univ_w_a._last_time / 1000)) + 'ns'
        f_name = univ_w_a.trajectory.filename.replace('xtc', 'h5')
        with tmpdir.as_cwd():
            univ_w_a.save_data()
            out, err = capsys.readouterr()
            assert tmpdir.join(f_name).exists()
            with pd.HDFStore(f_name) as store:
                df = store[time]
        assert out == 'Saved data to {f_name}[{time}]\n'.format(
            f_name=f_name, time=time)
        assert np.allclose(df, univ_w_a.data)

    def test_save_data_no_new(self, univ_w_a, tmpdir, capsys):
        time = 'time_' + str(int(univ_w_a._last_time / 1000)) + 'ns'
        f_name = univ_w_a.trajectory.filename.replace('xtc', 'h5')
        with tmpdir.as_cwd():
            univ_w_a.save_data()
            capsys.readouterr()
            univ_w_a.save_data()
            out, err = capsys.readouterr()
            assert tmpdir.join(f_name).exists()
            with pd.HDFStore(f_name) as store:
                df = store[time]
        assert out == 'No data added to {f_name}[{time}]\n'.format(
            f_name=f_name, time=time)
        assert np.allclose(df, univ_w_a.data)

    def test_save_data_add_new(self, univ, univ_w_a, tmpdir, capsys):
        time = 'time_' + str(int(univ_w_a._last_time / 1000)) + 'ns'
        f_name = univ_w_a.trajectory.filename.replace('xtc', 'h5')
        with tmpdir.as_cwd():
            univ_w_a.save_data()
            capsys.readouterr()
            univ.calculate_distances(b='4 5', save_data=False)
            univ.save_data()
            out, err = capsys.readouterr()
        assert out == 'Saved data to {f_name}[{time}]\n'.format(
            f_name=f_name, time=time)

    def test_read_data(self, univ, univ_w_a, tmpdir, capsys):
        """
        :type univ_w_a: paratemp.Universe
        :type univ: paratemp.Universe
        """
        with tmpdir.as_cwd():
            univ_w_a.save_data()
            capsys.readouterr()  # just so it doesn't print
            univ.read_data()
        assert (univ_w_a.data == univ.data).all().all()

    def test_read_data_no_data(self, univ, tmpdir, capsys):
        """
        :type univ: paratemp.Universe
        """
        time = 'time_' + str(int(univ._last_time / 1000)) + 'ns'
        f_name = univ.trajectory.filename.replace('xtc', 'h5')
        with tmpdir.as_cwd():
            with pytest.raises(IOError, message='This data does not exist!\n'
                                                '{}[{}]\n'.format(f_name,
                                                                  time)):
                univ.read_data()
            univ.read_data(ignore_no_data=True)
            out, err = capsys.readouterr()
        assert out == 'No data to read in {}[{}]\n'.format(f_name, time)

    def test_calculate_distances_save(self, univ, tmpdir, capsys):
        """
        :type univ: paratemp.Universe
        """
        time = 'time_' + str(int(univ._last_time / 1000)) + 'ns'
        f_name = univ.trajectory.filename.replace('xtc', 'h5')
        with tmpdir.as_cwd():
            univ.calculate_distances(a='4 5')
            out, err = capsys.readouterr()
            assert tmpdir.join(f_name).exists()
            with pd.HDFStore(f_name) as store:
                df = store[time]
        assert out == 'Saved data to {f_name}[{time}]\n'.format(
            f_name=f_name, time=time)
        assert np.allclose(df, univ.data)

    def test_calculate_distances_read(self, univ_w_a, tmpdir, capsys):
        """
        :type univ_w_a: paratemp.Universe
        """
        with tmpdir.as_cwd():
            univ_w_a.save_data()
            capsys.readouterr()
            univ_w_a._data = univ_w_a._init_dataframe()
            univ_w_a.calculate_distances(a='4 5')
            out, err = capsys.readouterr()
        assert out == 'Nothing (new) to calculate here.\n'

    def test_select_frames(self, univ_pbc, capsys):
        u = univ_pbc
        u.calculate_distances(a='4 5',
                              read_data=False, save_data=False)
        frames = u.select_frames({'a': (0.1, 0.75)}, 'short')
        out, err = capsys.readouterr()
        assert out == 'These criteria include 1 frame\n'
        assert (u.data['short'] == [False, True]).all()
        assert (frames == [1]).all()

    def test_update_num_frames(self, univ, capsys):
        old_lt, old_nf = univ._last_time, univ._num_frames
        univ.load_new(['tests/test-data/t-spc2-traj.xtc',
                       'tests/test-data/spc2-traj-pbc.xtc'])
        univ.update_num_frames()
        out, err = capsys.readouterr()
        assert old_lt != univ._last_time
        assert old_nf != univ._num_frames
        assert out == 'Updating num of frames from {} to {}'.format(
            old_nf, univ._num_frames) + '\nand the final time.\n'



# TODO add further Universe tests
#       ignore_file_change=True
#       fes_2d
#       calculate_dihedrals
#       figure from fes_1d
#       figure from fes_2d<|MERGE_RESOLUTION|>--- conflicted
+++ resolved
@@ -114,13 +114,12 @@
                                      read_data=False, save_data=False)
         assert np.isclose(ref_a_pbc_dists['a'], univ_pbc.data['a']).all()
 
-<<<<<<< HEAD
     def test_distances_com(self, univ, ref_g_dists):
         univ.calculate_distances(
             read_data=False, save_data=False,
             g=((1, 2), (3, 4)))
         assert np.isclose(ref_g_dists, univ.data).all()
-=======
+
     def test_calculate_distance_raises(self, univ):
         with pytest.raises(SyntaxError):
             univ.calculate_distances(1, read_data=False, save_data=False)
@@ -138,8 +137,6 @@
         with pytest.warns(UserWarning,
                           match='following positional arguments were given'):
             univ.calculate_distances('fail', read_data=False, save_data=False)
-
->>>>>>> 4ce75ff8
 
     def test_fes_1d_data_str(self, univ_w_a, ref_delta_g, ref_bins):
         """
